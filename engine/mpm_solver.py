import taichi as ti
import numpy as np
import time
import numbers
import math
import multiprocessing as mp

USE_IN_BLENDER = False

ti.require_version(0, 7, 10)


# TODO: water needs Jp - fix this.


@ti.data_oriented
class MPMSolver:
    material_water = 0
    material_elastic = 1
    material_snow = 2
    material_sand = 3
    materials = {
        'WATER': material_water,
        'ELASTIC': material_elastic,
        'SNOW': material_snow,
        'SAND': material_sand
    }

    # Surface boundary conditions

    # Stick to the boundary
    surface_sticky = 0
    # Slippy boundary
    surface_slip = 1
    # Slippy and free to separate
    surface_separate = 2

    surfaces = {
        'STICKY': surface_sticky,
        'SLIP': surface_slip,
        'SEPARATE': surface_separate
    }

    grid_size = 4096

    def __init__(
            self,
            res,
            quant=False,
            size=1,
            max_num_particles=2 ** 30,
            # Max 1 G particles
            padding=3,
            unbounded=False,
            dt_scale=1,
            E_scale=1,
            voxelizer_super_sample=2,
            use_g2p2g=False,  # ref: A massively parallel and scalable multi-GPU material point method
            use_bls=True,
            g2p2g_allowed_cfl=0.9,  # 0.0 for no CFL limit
            water_density=1.0,
            support_plasticity=True):
        self.dim = len(res)
        self.quant = quant
        self.use_g2p2g = use_g2p2g
        self.use_bls = use_bls
        self.g2p2g_allowed_cfl = g2p2g_allowed_cfl
        self.water_density = water_density
        assert self.dim in (
            2, 3), "MPM solver supports only 2D and 3D simulations."

        self.t = 0.0
        self.res = res
        self.n_particles = ti.field(ti.i32, shape=())
        self.dx = size / res[0]
        self.inv_dx = 1.0 / self.dx
        self.default_dt = 2e-2 * self.dx / size * dt_scale
        self.p_vol = self.dx ** self.dim
        self.p_rho = 1000
        self.p_mass = self.p_vol * self.p_rho
        self.max_num_particles = max_num_particles
        self.gravity = ti.Vector.field(self.dim, dtype=ti.f32, shape=())
        self.source_bound = ti.Vector.field(self.dim, dtype=ti.f32, shape=2)
        self.source_velocity = ti.Vector.field(self.dim,
                                               dtype=ti.f32,
                                               shape=())
        self.input_grid = 0
        self.all_time_max_velocity = 0.0
        self.support_plasticity = support_plasticity
        self.F_bound = 4.0

        # affine velocity field
        if not self.use_g2p2g:
            self.C = ti.Matrix.field(self.dim, self.dim, dtype=ti.f32)
        # deformation gradient

        if quant:
            ci21 = ti.type_factory.custom_int(21, True)
            cft = ti.type_factory.custom_float(significand_type=ci21,
                                               scale=1 / (2 ** 19))
            self.x = ti.Vector.field(self.dim, dtype=cft)

            cu6 = ti.type_factory.custom_int(7, False)
            ci19 = ti.type_factory.custom_int(19, True)
            cft = ti.type_factory.custom_float(significand_type=ci19,
                                               exponent_type=cu6)
            self.v = ti.Vector.field(self.dim, dtype=cft)

            ci16 = ti.type_factory.custom_int(16, True)
            cft = ti.type_factory.custom_float(significand_type=ci16,
                                               scale=(self.F_bound + 0.1) /
                                                     (2 ** 15))
            self.F = ti.Matrix.field(self.dim, self.dim, dtype=cft)
        else:
            self.v = ti.Vector.field(self.dim, dtype=ti.f32)
            self.x = ti.Vector.field(self.dim, dtype=ti.f32)
            self.F = ti.Matrix.field(self.dim, self.dim, dtype=ti.f32)

        self.last_time_final_particles = ti.field(dtype=ti.i32, shape=())
        # material id
        if quant and self.dim == 3:
            self.material = ti.field(dtype=ti.quant.int(16, False))
        else:
            self.material = ti.field(dtype=ti.i32)
        #  particle color
        self.color = ti.field(dtype=ti.i32)
        # plastic deformation volume ratio
        if self.support_plasticity:
            self.Jp = ti.field(dtype=ti.f32)

        if self.dim == 2:
            indices = ti.ij
        else:
            indices = ti.ijk

        offset = tuple(-self.grid_size // 2 for _ in range(self.dim))
        self.offset = offset

        self.num_grids = 2 if self.use_g2p2g else 1

        grid_block_size = 128
        if self.dim == 2:
            self.leaf_block_size = 16
        else:
<<<<<<< HEAD
            # TODO: use 8?
            self.leaf_block_size = 4

        self.grid = []
        self.grid_v = []
        self.grid_m = []
        self.pid = []

        for g in range(self.num_grids):
            # grid node momentum/velocity
            grid_v = ti.Vector.field(self.dim, dtype=ti.f32)
            grid_m = ti.field(dtype=ti.f32)
            pid = ti.field(ti.i32)
            self.grid_v.append(grid_v)
            # grid node mass
            self.grid_m.append(grid_m)
            grid = ti.root.pointer(indices, self.grid_size // grid_block_size)
            block = grid.pointer(indices,
                                 grid_block_size // self.leaf_block_size)
            self.grid.append(grid)

            def block_component(c):
                block.dense(indices, self.leaf_block_size).place(c,
                                                                 offset=offset)

            block_component(grid_m)
            for v in grid_v.entries:
                block_component(v)

            self.pid.append(pid)
            # TODO ? why
            block_offset = tuple(o // self.leaf_block_size for o in self.offset)
            block.dynamic(ti.indices(self.dim),
                          1024 * 1024,
                          chunk_size=self.leaf_block_size ** self.dim * 8).place(
                pid, offset=block_offset + (0,))
=======
            self.leaf_block_size = 8

        block = self.grid.pointer(indices,
                                  grid_block_size // self.leaf_block_size)

        def block_component(c):
            block.dense(indices, self.leaf_block_size).place(c, offset=offset)

        block_component(self.grid_m)
        for v in self.grid_v.entries:
            block_component(v)

        block_offset = tuple(o // self.leaf_block_size for o in self.offset)
        block.dynamic(ti.indices(self.dim),
                      1024 * 1024,
                      chunk_size=self.leaf_block_size**self.dim * 8).place(
                          self.pid, offset=block_offset + (0, ))
>>>>>>> 7853b6e1

        self.padding = padding

        # Young's modulus and Poisson's ratio
        self.E, self.nu = 1e6 * size * E_scale, 0.2
        # Lame parameters
        self.mu_0, self.lambda_0 = self.E / (
                2 * (1 + self.nu)), self.E * self.nu / ((1 + self.nu) *
                                                        (1 - 2 * self.nu))

        # Sand parameters
        friction_angle = math.radians(45)
        sin_phi = math.sin(friction_angle)
        self.alpha = math.sqrt(2 / 3) * 2 * sin_phi / (3 - sin_phi)

        # An empirically optimal chunk size is 1/10 of the expected particle number
        chunk_size = 2 ** 20 if self.dim == 2 else 2 ** 23
        self.particle = ti.root.dynamic(ti.i, max_num_particles, chunk_size)

        if self.quant:
            if not self.use_g2p2g:
                self.particle.place(self.C)
            if self.support_plasticity:
                self.particle.place(self.Jp)
            self.particle.bit_struct(num_bits=64).place(self.x)
            self.particle.bit_struct(num_bits=64).place(self.v,
                                                        shared_exponent=True)

            if self.dim == 3:
                self.particle.bit_struct(num_bits=32).place(
                    self.F(0, 0), self.F(0, 1))
                self.particle.bit_struct(num_bits=32).place(
                    self.F(0, 2), self.F(1, 0))
                self.particle.bit_struct(num_bits=32).place(
                    self.F(1, 1), self.F(1, 2))
                self.particle.bit_struct(num_bits=32).place(
                    self.F(2, 0), self.F(2, 1))
                self.particle.bit_struct(num_bits=32).place(
                    self.F(2, 2), self.material)
            else:
                assert self.dim == 2
                self.particle.bit_struct(num_bits=32).place(
                    self.F(0, 0), self.F(0, 1))
                self.particle.bit_struct(num_bits=32).place(
                    self.F(1, 0), self.F(1, 1))
                # no quantization on particle material in 2D
                self.particle.place(self.material)
            self.particle.place(self.color)
        else:
            self.particle.place(self.x, self.v, self.F, self.material,
                                self.color)
            if self.support_plasticity:
                self.particle.place(self.Jp)
            if not self.use_g2p2g:
                self.particle.place(self.C)

        self.total_substeps = 0
        self.unbounded = unbounded

        if self.dim == 2:
            self.voxelizer = None
            self.set_gravity((0, -9.8))
        else:
            if USE_IN_BLENDER:
                from .voxelizer import Voxelizer
            else:
                from engine.voxelizer import Voxelizer
            self.voxelizer = Voxelizer(res=self.res,
                                       dx=self.dx,
                                       padding=self.padding,
                                       super_sample=voxelizer_super_sample)
            self.set_gravity((0, -9.8, 0))

        self.voxelizer_super_sample = voxelizer_super_sample

        self.grid_postprocess = []

        self.add_bounding_box(self.unbounded)

        self.writers = []

        if not self.use_g2p2g:
            self.grid = self.grid[0]
            self.grid_v = self.grid_v[0]
            self.grid_m = self.grid_m[0]
            self.pid = self.pid[0]

    def stencil_range(self):
        return ti.ndrange(*((3,) * self.dim))

    def set_gravity(self, g):
        assert isinstance(g, (tuple, list))
        assert len(g) == self.dim
        self.gravity[None] = g

    @ti.func
    def sand_projection(self, sigma, p):
        sigma_out = ti.Matrix.zero(ti.f32, self.dim, self.dim)
        epsilon = ti.Vector.zero(ti.f32, self.dim)
        for i in ti.static(range(self.dim)):
            epsilon[i] = ti.log(max(abs(sigma[i, i]), 1e-4))
            sigma_out[i, i] = 1
        tr = epsilon.sum() + self.Jp[p]
        epsilon_hat = epsilon - tr / self.dim
        epsilon_hat_norm = epsilon_hat.norm() + 1e-20
        if tr >= 0.0:
            self.Jp[p] = tr
        else:
            self.Jp[p] = 0.0
            delta_gamma = epsilon_hat_norm + (
                    self.dim * self.lambda_0 +
                    2 * self.mu_0) / (2 * self.mu_0) * tr * self.alpha
            for i in ti.static(range(self.dim)):
                sigma_out[i, i] = ti.exp(epsilon[i] - max(0, delta_gamma) /
                                         epsilon_hat_norm * epsilon_hat[i])

        return sigma_out

    @ti.kernel
    def build_pid(self, pid: ti.template(), grid_m: ti.template(), offset: ti.template()):
        """
        grid has blocking (e.g. 4x4x4), we wish to put the particles from each block into a GPU block,
        then used shared memory (ti.block_local) to accelerate
        :param pid:
        :param grid_m:
        :param offset:
        :return:
        """
        ti.block_dim(64)
        for p in self.x:
            base = int(ti.floor(self.x[p] * self.inv_dx - 0.5)) \
<<<<<<< HEAD
                   - ti.Vector(list(self.offset))
            # pid grandparent is `block`
            base_pid = ti.rescale_index(grid_m, pid.parent(2), base)
            ti.append(pid.parent(), base_pid, p)
=======
                 - ti.Vector(list(self.offset))
            base_pid = ti.rescale_index(self.grid_m, self.pid, base)
            ti.append(self.pid.parent(), base_pid, p)
>>>>>>> 7853b6e1

    @ti.kernel
    def g2p2g(self, dt: ti.f32, pid: ti.template(), grid_v_in: ti.template(),
              grid_v_out: ti.template(), grid_m_out: ti.template()):
        ti.block_dim(256)
        ti.no_activate(self.particle)
        if ti.static(self.use_bls):
            ti.block_local(*grid_v_in.entries)
            ti.block_local(grid_m_out)
            ti.block_local(*grid_v_out.entries)
        for I in ti.grouped(pid):
            p = pid[I]
            # G2P
            base = ti.floor(self.x[p] * self.inv_dx - 0.5).cast(int)
<<<<<<< HEAD
            Im = ti.rescale_index(pid, grid_m_out, I)
            for D in ti.static(range(self.dim)):
                base[D] = ti.assume_in_range(base[D], Im[D], 0, 1)
            fx = self.x[p] * self.inv_dx - base.cast(float)
            w = [
                0.5 * (1.5 - fx) ** 2, 0.75 - (fx - 1.0) ** 2, 0.5 * (fx - 0.5) ** 2
            ]
            new_v = ti.Vector.zero(ti.f32, self.dim)
            C = ti.Matrix.zero(ti.f32, self.dim, self.dim)
            # loop over 3x3 grid node neighborhood
            for offset in ti.static(ti.grouped(self.stencil_range())):
                dpos = offset.cast(float) - fx
                g_v = grid_v_in[base + offset]
                weight = 1.0
                for d in ti.static(range(self.dim)):
                    weight *= w[offset[d]][d]
                new_v += weight * g_v
                C += 4 * self.inv_dx * weight * g_v.outer_product(dpos)

            if p >= self.last_time_final_particles[None]:
                # New particles. No G2P.
                new_v = self.v[p]
                C = ti.Matrix.zero(ti.f32, self.dim, self.dim)

            if ti.static(self.g2p2g_allowed_cfl > 0):
                v_allowed = self.dx * self.g2p2g_allowed_cfl / dt
                for d in ti.static(range(self.dim)):
                    new_v[d] = min(max(new_v[d], -v_allowed), v_allowed)

            self.v[p] = new_v
            self.x[p] += dt * self.v[p]  # advection

            # P2G
            base = ti.floor(self.x[p] * self.inv_dx - 0.5).cast(int)
            for D in ti.static(range(self.dim)):
                base[D] = ti.assume_in_range(base[D], Im[D], -1, 2)
=======
            Im = ti.rescale_index(self.pid, self.grid_m, I)
            for D in ti.static(range(self.dim)):
                base[D] = ti.assume_in_range(base[D], Im[D], 0, 1)
>>>>>>> 7853b6e1

            fx = self.x[p] * self.inv_dx - base.cast(float)
            # Quadratic kernels  [http://mpm.graphics   Eqn. 123, with x=fx, fx-1,fx-2]
            w2 = [0.5 * (1.5 - fx) ** 2, 0.75 - (fx - 1) ** 2, 0.5 * (fx - 0.5) ** 2]
            # deformation gradient update
            new_F = (ti.Matrix.identity(ti.f32, self.dim) + dt * C) @ self.F[p]
            if ti.static(self.quant):
                new_F = max(-self.F_bound, min(self.F_bound, new_F))
            self.F[p] = new_F
            # Hardening coefficient: snow gets harder when compressed
            h = 1.0
            if ti.static(self.support_plasticity):
                h = ti.exp(10 * (1.0 - self.Jp[p]))
            if self.material[
                p] == self.material_elastic:  # jelly, make it softer
                h = 0.3
            mu, la = self.mu_0 * h, self.lambda_0 * h
            if self.material[p] == self.material_water:  # liquid
                mu = 0.0
            U, sig, V = ti.svd(self.F[p])
            J = 1.0
            if self.material[p] != self.material_sand:
                for d in ti.static(range(self.dim)):
                    new_sig = sig[d, d]
                    if self.material[p] == self.material_snow:  # Snow
                        new_sig = min(max(sig[d, d], 1 - 2.5e-2),
                                      1 + 4.5e-3)  # Plasticity
                    if ti.static(self.support_plasticity):
                        self.Jp[p] *= sig[d, d] / new_sig
                    sig[d, d] = new_sig
                    J *= new_sig
            if self.material[p] == self.material_water:
                # Reset deformation gradient to avoid numerical instability
                new_F = ti.Matrix.identity(ti.f32, self.dim)
                new_F[0, 0] = J
                self.F[p] = new_F
            elif self.material[p] == self.material_snow:
                # Reconstruct elastic deformation gradient after plasticity
                self.F[p] = U @ sig @ V.transpose()

            stress = ti.Matrix.zero(ti.f32, self.dim, self.dim)

            if self.material[p] != self.material_sand:
                stress = 2 * mu * (
                        self.F[p] - U @ V.transpose()) @ self.F[p].transpose(
                ) + ti.Matrix.identity(ti.f32, self.dim) * la * J * (J - 1)
            else:
                if ti.static(self.support_plasticity):
                    sig = self.sand_projection(sig, p)
                    self.F[p] = U @ sig @ V.transpose()
                    log_sig_sum = 0.0
                    center = ti.Matrix.zero(ti.f32, self.dim, self.dim)
                    for i in ti.static(range(self.dim)):
                        log_sig_sum += ti.log(sig[i, i])
                        center[i, i] = 2.0 * self.mu_0 * ti.log(
                            sig[i, i]) * (1 / sig[i, i])
                    for i in ti.static(range(self.dim)):
                        center[i,
                               i] += self.lambda_0 * log_sig_sum * (1 /
                                                                    sig[i, i])
                    stress = U @ center @ V.transpose() @ self.F[p].transpose()

            stress = (-dt * self.p_vol * 4 * self.inv_dx ** 2) * stress
            affine = stress + self.p_mass * C

            # Loop over 3x3 grid node neighborhood
            for offset in ti.static(ti.grouped(self.stencil_range())):
                dpos = (offset.cast(float) - fx) * self.dx
                weight = 1.0
                for d in ti.static(range(self.dim)):
                    weight *= w2[offset[d]][d]
                grid_v_out[base +
                           offset] += weight * (self.p_mass * self.v[p] +
                                                affine @ dpos)
                grid_m_out[base + offset] += weight * self.p_mass

        self.last_time_final_particles[None] = self.n_particles[None]

    @ti.kernel
    def p2g(self, dt: ti.f32):
        ti.no_activate(self.particle)
        ti.block_dim(256)
        if ti.static(self.use_bls):
            ti.block_local(*self.grid_v.entries)
            ti.block_local(self.grid_m)
        for I in ti.grouped(self.pid):
            p = self.pid[I]
            base = ti.floor(self.x[p] * self.inv_dx - 0.5).cast(int)
            Im = ti.rescale_index(self.pid, self.grid_m, I)
            for D in ti.static(range(self.dim)):
                # for block shared memory: hint compiler that there is a connection between `base` and loop index `I`
                base[D] = ti.assume_in_range(base[D], Im[D], 0, 1)

            fx = self.x[p] * self.inv_dx - base.cast(float)
            # Quadratic kernels  [http://mpm.graphics   Eqn. 123, with x=fx, fx-1,fx-2]
            w = [0.5 * (1.5 - fx) ** 2, 0.75 - (fx - 1) ** 2, 0.5 * (fx - 0.5) ** 2]
            # deformation gradient update
            F = self.F[p]
            if self.material[p] == self.material_water:  # liquid
                F = ti.Matrix.identity(ti.f32, self.dim)
                if ti.static(self.support_plasticity):
                    F[0, 0] = self.Jp[p]

            F = (ti.Matrix.identity(ti.f32, self.dim) + dt * self.C[p]) @ F
            # Hardening coefficient: snow gets harder when compressed
            h = 1.0
            if ti.static(self.support_plasticity):
                if self.material[p] != self.material_water:
                    h = ti.exp(10 * (1.0 - self.Jp[p]))
            if self.material[
                p] == self.material_elastic:  # jelly, make it softer
                h = 0.3
            mu, la = self.mu_0 * h, self.lambda_0 * h
            if self.material[p] == self.material_water:  # liquid
                mu = 0.0
            U, sig, V = ti.svd(F)
            J = 1.0
            if self.material[p] != self.material_sand:
                for d in ti.static(range(self.dim)):
                    new_sig = sig[d, d]
                    if self.material[p] == self.material_snow:  # Snow
                        new_sig = min(max(sig[d, d], 1 - 2.5e-2),
                                      1 + 4.5e-3)  # Plasticity
                    if ti.static(self.support_plasticity):
                        self.Jp[p] *= sig[d, d] / new_sig
                    sig[d, d] = new_sig
                    J *= new_sig
            if self.material[p] == self.material_water:
                # Reset deformation gradient to avoid numerical instability
                F = ti.Matrix.identity(ti.f32, self.dim)
                F[0, 0] = J
                if ti.static(self.support_plasticity):
                    self.Jp[p] = J
            elif self.material[p] == self.material_snow:
                # Reconstruct elastic deformation gradient after plasticity
                F = U @ sig @ V.transpose()

            stress = ti.Matrix.zero(ti.f32, self.dim, self.dim)

            if self.material[p] != self.material_sand:
                stress = 2 * mu * (F - U @ V.transpose()) @ F.transpose(
                ) + ti.Matrix.identity(ti.f32, self.dim) * la * J * (J - 1)
            else:
                if ti.static(self.support_plasticity):
                    sig = self.sand_projection(sig, p)
                    F = U @ sig @ V.transpose()
                    log_sig_sum = 0.0
                    center = ti.Matrix.zero(ti.f32, self.dim, self.dim)
                    for i in ti.static(range(self.dim)):
                        log_sig_sum += ti.log(sig[i, i])
                        center[i, i] = 2.0 * self.mu_0 * ti.log(
                            sig[i, i]) * (1 / sig[i, i])
                    for i in ti.static(range(self.dim)):
                        center[i,
                               i] += self.lambda_0 * log_sig_sum * (1 /
                                                                    sig[i, i])
                    stress = U @ center @ V.transpose() @ F.transpose()
            self.F[p] = F

            stress = (-dt * self.p_vol * 4 * self.inv_dx ** 2) * stress
            # TODO: implement g2p2g pmass
            mass = self.p_mass
            if self.material[p] == self.material_water:
                mass *= self.water_density
            affine = stress + mass * self.C[p]

            # Loop over 3x3 grid node neighborhood
            for offset in ti.static(ti.grouped(self.stencil_range())):
                dpos = (offset.cast(float) - fx) * self.dx
                weight = 1.0
                for d in ti.static(range(self.dim)):
                    weight *= w[offset[d]][d]
                self.grid_v[base + offset] += weight * (mass * self.v[p] +
                                                        affine @ dpos)
                self.grid_m[base + offset] += weight * mass

    @ti.kernel
    def grid_normalization_and_gravity(self, dt: ti.f32, grid_v: ti.template(),
                                       grid_m: ti.template()):
        for I in ti.grouped(grid_m):
            if grid_m[I] > 0:  # No need for epsilon here
                grid_v[I] = (1 / grid_m[I]) * grid_v[I]  # Momentum to velocity
                grid_v[I] += dt * self.gravity[None]

    @ti.kernel
    def grid_bounding_box(self, t: ti.f32, dt: ti.f32,
                          unbounded: ti.template(), grid_v: ti.template()):
        for I in ti.grouped(grid_v):
            for d in ti.static(range(self.dim)):
                if ti.static(unbounded):
                    if I[d] < -self.grid_size // 2 + self.padding and grid_v[
                        I][d] < 0:
                        grid_v[I][d] = 0  # Boundary conditions
                    if I[d] >= self.grid_size // 2 - self.padding and grid_v[
                        I][d] > 0:
                        grid_v[I][d] = 0
                else:
                    if I[d] < self.padding and grid_v[I][d] < 0:
                        grid_v[I][d] = 0  # Boundary conditions
                    if I[d] >= self.res[d] - self.padding and grid_v[I][d] > 0:
                        grid_v[I][d] = 0

    def add_sphere_collider(self, center, radius, surface=surface_sticky):
        center = list(center)

        @ti.kernel
        def collide(t: ti.f32, dt: ti.f32, grid_v: ti.template()):
            for I in ti.grouped(grid_v):
                offset = I * self.dx - ti.Vector(center)
                if offset.norm_sqr() < radius * radius:
                    if ti.static(surface == self.surface_sticky):
                        grid_v[I] = ti.Vector.zero(ti.f32, self.dim)
                    else:
                        v = grid_v[I]
                        normal = offset.normalized(1e-5)
                        normal_component = normal.dot(v)

                        if ti.static(surface == self.surface_slip):
                            # Project out all normal component
                            v = v - normal * normal_component
                        else:
                            # Project out only inward normal component
                            v = v - normal * min(normal_component, 0)

                        grid_v[I] = v

        self.grid_postprocess.append(collide)

    def add_surface_collider(self,
                             point,
                             normal,
                             surface=surface_sticky,
                             friction=0.0):
        point = list(point)
        # normalize normal
        normal_scale = 1.0 / math.sqrt(sum(x ** 2 for x in normal))
        normal = list(normal_scale * x for x in normal)

        if surface == self.surface_sticky and friction != 0:
            raise ValueError('friction must be 0 on sticky surfaces.')

        @ti.kernel
        def collide(t: ti.f32, dt: ti.f32, grid_v: ti.template()):
            for I in ti.grouped(grid_v):
                offset = I * self.dx - ti.Vector(point)
                n = ti.Vector(normal)
                if offset.dot(n) < 0:
                    if ti.static(surface == self.surface_sticky):
                        grid_v[I] = ti.Vector.zero(ti.f32, self.dim)
                    else:
                        v = grid_v[I]
                        normal_component = n.dot(v)

                        if ti.static(surface == self.surface_slip):
                            # Project out all normal component
                            v = v - n * normal_component
                        else:
                            # Project out only inward normal component
                            v = v - n * min(normal_component, 0)

                        if normal_component < 0 and v.norm() > 1e-30:
                            # apply friction here
                            v = v.normalized() * max(
                                0,
                                v.norm() + normal_component * friction)

                        grid_v[I] = v

        self.grid_postprocess.append(collide)

    def add_bounding_box(self, unbounded):
        self.grid_postprocess.append(
            lambda t, dt, grid_v: self.grid_bounding_box(
                t, dt, unbounded, grid_v))

    @ti.kernel
    def g2p(self, dt: ti.f32):
        ti.block_dim(256)
        if ti.static(self.use_bls):
            ti.block_local(*self.grid_v.entries)
        ti.no_activate(self.particle)
        for I in ti.grouped(self.pid):
            p = self.pid[I]
            base = ti.floor(self.x[p] * self.inv_dx - 0.5).cast(int)
            Im = ti.rescale_index(self.pid, self.grid_m, I)
            for D in ti.static(range(self.dim)):
                base[D] = ti.assume_in_range(base[D], Im[D], 0, 1)
            fx = self.x[p] * self.inv_dx - base.cast(float)
            w = [
                0.5 * (1.5 - fx) ** 2, 0.75 - (fx - 1.0) ** 2, 0.5 * (fx - 0.5) ** 2
            ]
            new_v = ti.Vector.zero(ti.f32, self.dim)
            new_C = ti.Matrix.zero(ti.f32, self.dim, self.dim)
            # loop over 3x3 grid node neighborhood
            for offset in ti.static(ti.grouped(self.stencil_range())):
                dpos = offset.cast(float) - fx
                g_v = self.grid_v[base + offset]
                weight = 1.0
                for d in ti.static(range(self.dim)):
                    weight *= w[offset[d]][d]
                new_v += weight * g_v
                new_C += 4 * self.inv_dx * weight * g_v.outer_product(dpos)
            self.v[p], self.C[p] = new_v, new_C
            self.x[p] += dt * self.v[p]  # advection

    @ti.kernel
    def compute_max_velocity(self) -> ti.f32:
        max_velocity = 0.0
        for p in self.v:
            v = self.v[p]
            v_max = 0.0
            for i in ti.static(range(self.dim)):
                v_max = max(v_max, abs(v[i]))
            ti.atomic_max(max_velocity, v_max)
        return max_velocity

    def step(self, frame_dt, print_stat=False):
        begin_t = time.time()
        begin_substep = self.total_substeps

        substeps = int(frame_dt / self.default_dt) + 1

        if print_stat:
            print(f'needed substeps: {substeps}')
        for i in range(substeps):
            print('.', end='', flush=True)
            self.total_substeps += 1
            dt = frame_dt / substeps

            if self.use_g2p2g:
                output_grid = 1 - self.input_grid
                self.grid[output_grid].deactivate_all()
                self.build_pid(self.pid[self.input_grid], self.grid_m[self.input_grid], 0.5)
                self.g2p2g(dt, self.pid[self.input_grid],
                           self.grid_v[self.input_grid],
                           self.grid_v[output_grid], self.grid_m[output_grid])
                self.grid_normalization_and_gravity(dt,
                                                    self.grid_v[output_grid],
                                                    self.grid_m[output_grid])
                for p in self.grid_postprocess:
                    p(self.t, dt, self.grid_v[output_grid])
                self.input_grid = output_grid
                self.t += dt
            else:
                self.grid.deactivate_all()
                self.build_pid(self.pid, self.grid_m, 0.5)
                self.p2g(dt)
                self.grid_normalization_and_gravity(dt, self.grid_v,
                                                    self.grid_m)
                for p in self.grid_postprocess:
                    p(self.t, dt, self.grid_v)
                self.t += dt
                self.g2p(dt)
        self.all_time_max_velocity = max(self.all_time_max_velocity,
                                         self.compute_max_velocity())
        print()

        if print_stat:
            ti.kernel_profiler_print()
            try:
                ti.memory_profiler_print()
            except:
                pass
            print(f'CFL: {self.all_time_max_velocity * dt / self.dx}')
            print(f'num particles={self.n_particles[None]}')
            print(f'  frame time {time.time() - begin_t:.3f} s')
            print(
                f'  substep time {1000 * (time.time() - begin_t) / (self.total_substeps - begin_substep):.3f} ms'
            )

    @ti.func
    def seed_particle(self, i, x, material, color, velocity):
        self.x[i] = x
        self.v[i] = velocity
        self.F[i] = ti.Matrix.identity(ti.f32, self.dim)
        self.color[i] = color
        self.material[i] = material

        if ti.static(self.support_plasticity):
            if material == self.material_sand:
                self.Jp[i] = 0
            else:
                self.Jp[i] = 1

    @ti.kernel
    def seed(self, new_particles: ti.i32, new_material: ti.i32, color: ti.i32):
        for i in range(self.n_particles[None],
                       self.n_particles[None] + new_particles):
            self.material[i] = new_material
            x = ti.Vector.zero(ti.f32, self.dim)
            for k in ti.static(range(self.dim)):
                x[k] = self.source_bound[0][k] + ti.random(
                ) * self.source_bound[1][k]
            self.seed_particle(i, x, new_material, color,
                               self.source_velocity[None])

    def set_source_velocity(self, velocity):
        if velocity is not None:
            velocity = list(velocity)
            assert len(velocity) == self.dim
            self.source_velocity[None] = velocity
        else:
            for i in range(self.dim):
                self.source_velocity[None][i] = 0

    def add_cube(self,
                 lower_corner,
                 cube_size,
                 material,
                 color=0xFFFFFF,
                 sample_density=None,
                 velocity=None):
        if sample_density is None:
            sample_density = 2 ** self.dim
        vol = 1
        for i in range(self.dim):
            vol = vol * cube_size[i]
        num_new_particles = int(sample_density * vol / self.dx ** self.dim + 1)
        assert self.n_particles[
                   None] + num_new_particles <= self.max_num_particles

        for i in range(self.dim):
            self.source_bound[0][i] = lower_corner[i]
            self.source_bound[1][i] = cube_size[i]

        self.set_source_velocity(velocity=velocity)

        self.seed(num_new_particles, material, color)
        self.n_particles[None] += num_new_particles

    @ti.kernel
    def add_texture_2d(self, offset_x: ti.f32, offset_y: ti.f32,
                       texture: ti.ext_arr()):
        for i, j in ti.ndrange(texture.shape[0], texture.shape[1]):
            if texture[i, j] > 0.1:
                pid = ti.atomic_add(self.n_particles[None], 1)
                x = ti.Vector([
                    offset_x + i * self.dx * 0.5, offset_y + j * self.dx * 0.5
                ])
                self.seed_particle(pid, x, self.material_elastic, 0xFFFFFF,
                                   self.source_velocity[None])

    @ti.func
    def random_point_in_unit_sphere(self):
        ret = ti.Vector.zero(ti.f32, n=self.dim)
        while True:
            for i in ti.static(range(self.dim)):
                ret[i] = ti.random(ti.f32) * 2 - 1
            if ret.norm_sqr() <= 1:
                break
        return ret

    @ti.kernel
    def seed_ellipsoid(self, new_particles: ti.i32, new_material: ti.i32,
                       color: ti.i32):

        for i in range(self.n_particles[None],
                       self.n_particles[None] + new_particles):
            x = self.source_bound[0] + self.random_point_in_unit_sphere(
            ) * self.source_bound[1]
            self.seed_particle(i, x, new_material, color,
                               self.source_velocity[None])

    def add_ellipsoid(self,
                      center,
                      radius,
                      material,
                      color=0xFFFFFF,
                      sample_density=None,
                      velocity=None):
        if sample_density is None:
            sample_density = 2 ** self.dim

        if isinstance(radius, numbers.Number):
            radius = [
                         radius,
                     ] * self.dim

        radius = list(radius)

        if self.dim == 2:
            num_particles = math.pi
        else:
            num_particles = 4 / 3 * math.pi

        for i in range(self.dim):
            num_particles *= radius[i] * self.inv_dx

        num_particles = int(math.ceil(num_particles * sample_density))

        self.source_bound[0] = center
        self.source_bound[1] = radius

        self.set_source_velocity(velocity=velocity)

        assert self.n_particles[None] + num_particles <= self.max_num_particles

        self.seed_ellipsoid(num_particles, material, color)
        self.n_particles[None] += num_particles

    @ti.kernel
    def seed_from_voxels(self, material: ti.i32, color: ti.i32,
                         sample_density: ti.i32):
        for i, j, k in self.voxelizer.voxels:
            inside = 1
            for d in ti.static(range(3)):
                inside = inside and -self.grid_size // 2 + self.padding <= i and i < self.grid_size // 2 - self.padding
            if inside and self.voxelizer.voxels[i, j, k] > 0:
                s = sample_density / self.voxelizer_super_sample ** self.dim
                for l in range(sample_density + 1):
                    if ti.random() + l < s:
                        x = ti.Vector([
                            ti.random() + i,
                            ti.random() + j,
                            ti.random() + k
                        ]) * (self.dx / self.voxelizer_super_sample
                              ) + self.source_bound[0]
                        p = ti.atomic_add(self.n_particles[None], 1)
                        self.seed_particle(p, x, material, color,
                                           self.source_velocity[None])

    def add_mesh(self,
                 triangles,
                 material,
                 color=0xFFFFFF,
                 sample_density=None,
                 velocity=None,
                 translation=None):
        assert self.dim == 3
        if sample_density is None:
            sample_density = 2 ** self.dim

        self.set_source_velocity(velocity=velocity)

        for i in range(self.dim):
            if translation:
                self.source_bound[0][i] = translation[i]
            else:
                self.source_bound[0][i] = 0

        self.voxelizer.voxelize(triangles)
        t = time.time()
        self.seed_from_voxels(material, color, sample_density)
        ti.sync()
        # print('Voxelization time:', (time.time() - t) * 1000, 'ms')

    @ti.kernel
    def seed_from_external_array(self, num_particles: ti.i32,
                                 pos: ti.ext_arr(), new_material: ti.i32,
                                 color: ti.i32):

        for i in range(num_particles):
            x = ti.Vector.zero(ti.f32, n=self.dim)
            if ti.static(self.dim == 3):
                x = ti.Vector([pos[i, 0], pos[i, 1], pos[i, 2]])
            else:
                x = ti.Vector([pos[i, 0], pos[i, 1]])
            self.seed_particle(self.n_particles[None] + i, x, new_material,
                               color, self.source_velocity[None])

        self.n_particles[None] += num_particles

    def add_particles(self,
                      particles,
                      material,
                      color=0xFFFFFF,
                      velocity=None):
        self.set_source_velocity(velocity=velocity)
        self.seed_from_external_array(len(particles), particles, material,
                                      color)

    @ti.kernel
    def copy_dynamic_nd(self, np_x: ti.ext_arr(), input_x: ti.template()):
        for i in self.x:
            for j in ti.static(range(self.dim)):
                np_x[i, j] = input_x[i][j]

    @ti.kernel
    def copy_dynamic(self, np_x: ti.ext_arr(), input_x: ti.template()):
        for i in self.x:
            np_x[i] = input_x[i]

    @ti.kernel
    def copy_ranged(self, np_x: ti.ext_arr(), input_x: ti.template(),
                    begin: ti.i32, end: ti.i32):
        ti.no_activate(self.particle)
        for i in range(begin, end):
            np_x[i - begin] = input_x[i]

    @ti.kernel
    def copy_ranged_nd(self, np_x: ti.ext_arr(), input_x: ti.template(),
                       begin: ti.i32, end: ti.i32):
        ti.no_activate(self.particle)
        for i in range(begin, end):
            for j in ti.static(range(self.dim)):
                np_x[i - begin, j] = input_x[i, j]

    def particle_info(self):
        np_x = np.ndarray((self.n_particles[None], self.dim), dtype=np.float32)
        self.copy_dynamic_nd(np_x, self.x)
        np_v = np.ndarray((self.n_particles[None], self.dim), dtype=np.float32)
        self.copy_dynamic_nd(np_v, self.v)
        np_material = np.ndarray((self.n_particles[None],), dtype=np.int32)
        self.copy_dynamic(np_material, self.material)
        np_color = np.ndarray((self.n_particles[None],), dtype=np.int32)
        self.copy_dynamic(np_color, self.color)
        return {
            'position': np_x,
            'velocity': np_v,
            'material': np_material,
            'color': np_color
        }

    @ti.kernel
    def clear_particles(self):
        self.n_particles[None] = 0
        ti.deactivate(self.x.loop_range().parent().snode(), [])

    def write_particles(self, fn):
        from .particle_io import ParticleIO
        ParticleIO.write_particles(self, fn)

    def write_particles_ply(self, fn):
        np_x = np.ndarray((self.n_particles[None], self.dim), dtype=np.float32)
        self.copy_dynamic_nd(np_x, self.x)
        np_color = np.ndarray((self.n_particles[None]), dtype=np.uint32)
        self.copy_dynamic(np_color, self.color)
        data = np.hstack([np_x, (np_color[:, None]).view(np.float32)])
        from mesh_io import write_point_cloud
        write_point_cloud(fn, data)<|MERGE_RESOLUTION|>--- conflicted
+++ resolved
@@ -142,7 +142,6 @@
         if self.dim == 2:
             self.leaf_block_size = 16
         else:
-<<<<<<< HEAD
             # TODO: use 8?
             self.leaf_block_size = 4
 
@@ -179,25 +178,6 @@
                           1024 * 1024,
                           chunk_size=self.leaf_block_size ** self.dim * 8).place(
                 pid, offset=block_offset + (0,))
-=======
-            self.leaf_block_size = 8
-
-        block = self.grid.pointer(indices,
-                                  grid_block_size // self.leaf_block_size)
-
-        def block_component(c):
-            block.dense(indices, self.leaf_block_size).place(c, offset=offset)
-
-        block_component(self.grid_m)
-        for v in self.grid_v.entries:
-            block_component(v)
-
-        block_offset = tuple(o // self.leaf_block_size for o in self.offset)
-        block.dynamic(ti.indices(self.dim),
-                      1024 * 1024,
-                      chunk_size=self.leaf_block_size**self.dim * 8).place(
-                          self.pid, offset=block_offset + (0, ))
->>>>>>> 7853b6e1
 
         self.padding = padding
 
@@ -329,16 +309,11 @@
         ti.block_dim(64)
         for p in self.x:
             base = int(ti.floor(self.x[p] * self.inv_dx - 0.5)) \
-<<<<<<< HEAD
                    - ti.Vector(list(self.offset))
             # pid grandparent is `block`
             base_pid = ti.rescale_index(grid_m, pid.parent(2), base)
             ti.append(pid.parent(), base_pid, p)
-=======
-                 - ti.Vector(list(self.offset))
-            base_pid = ti.rescale_index(self.grid_m, self.pid, base)
-            ti.append(self.pid.parent(), base_pid, p)
->>>>>>> 7853b6e1
+
 
     @ti.kernel
     def g2p2g(self, dt: ti.f32, pid: ti.template(), grid_v_in: ti.template(),
@@ -353,7 +328,6 @@
             p = pid[I]
             # G2P
             base = ti.floor(self.x[p] * self.inv_dx - 0.5).cast(int)
-<<<<<<< HEAD
             Im = ti.rescale_index(pid, grid_m_out, I)
             for D in ti.static(range(self.dim)):
                 base[D] = ti.assume_in_range(base[D], Im[D], 0, 1)
@@ -390,11 +364,6 @@
             base = ti.floor(self.x[p] * self.inv_dx - 0.5).cast(int)
             for D in ti.static(range(self.dim)):
                 base[D] = ti.assume_in_range(base[D], Im[D], -1, 2)
-=======
-            Im = ti.rescale_index(self.pid, self.grid_m, I)
-            for D in ti.static(range(self.dim)):
-                base[D] = ti.assume_in_range(base[D], Im[D], 0, 1)
->>>>>>> 7853b6e1
 
             fx = self.x[p] * self.inv_dx - base.cast(float)
             # Quadratic kernels  [http://mpm.graphics   Eqn. 123, with x=fx, fx-1,fx-2]
